--- conflicted
+++ resolved
@@ -28,11 +28,7 @@
   0},
  {<<"partisan">>,
   {git,"https://github.com/lasp-lang/partisan",
-<<<<<<< HEAD
-       {ref,"0201420315ad8553170b438cbd0bbf87d8b7f1b7"}},
-=======
        {ref,"f367247bae8d518183b01550c303a87aa0dd8180"}},
->>>>>>> 02d831f0
   0},
  {<<"plumtree">>,
   {git,"https://github.com/lasp-lang/plumtree",
